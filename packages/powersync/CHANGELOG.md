<<<<<<< HEAD
## 1.3.0-alpha.4

- Merge master branch in and resolve conflicts

## 1.3.0-alpha.3

- Fixed issue where disconnectAndClear would prevent subsequent sync connection on native platforms and would fail to clear the database on web.

## 1.3.0-alpha.2

- **FIX**(powersync-attachements-helper): pubspec file (#29).
- **DOCS**: update readme and getting started (#51).

## 1.3.0-alpha.1

- Added initial support for Web platform.
=======
## 1.3.1

- Fix "Checksum mismatch" issue when calling `PowerSyncDatabase.connect` multiple times.
>>>>>>> 35d1ff9e

## 1.3.0

- Add `crudThrottleTime` option to arguments when running `PowerSyncDatabase.connect` to set throttle time for crud operations.

## 1.2.2

- Deprecate DevConnector and related

## 1.2.1

- Fix indexes incorrectly dropped after the first run.
- Fix `viewName` override causing `view "..." already exists` errors after the first run.

## 1.2.0

This release improves the default log output and errors to better assist in debugging.

Breaking changes:

- `PowerSyncCredentials` constructor is no longer const, and the `endpoint` URL is validated in the constructor.
- Different error and exception classes are now used by the library, including `CredentialsException`, `SyncResponseException` and `PowerSyncProtocolException`, instead of more generic `AssertionError` and `HttpException`.

Other changes:

- The library now logs to the console in debug builds by default. To get the old behavior, use `logger: attachedLogger` in the `PowerSyncDatabase` constructor.
- Log messages have been improved to better explain the sync process and errors.

## 1.1.1

- Fix error occasionally occurring when calling `powersync.connect()` right when opening the database.
- Update getting started docs.

## 1.1.0

- Fix delete operations rejected by the server not being reverted locally.
- Expand `SyncStatus` to include `connected`, `downloading`, `uploading` status, as well as the last errors.
- Fix `SyncStatus.connected` to be updated when calling `PowerSyncDatabase.disconnect()`.
- Fix network error messages only containing a single character in some cases.
- Update `sqlite_async` dependency:
  - Supports catching errors in transactions and continuing the transaction.
  - Add `tx.closed` and `db/tx.getAutoCommit()`
- Update `uuid` dependency:
  - Now uses `CryptoRNG` from `uuid` package now that the performance improvements are upstream.
- Requires Dart ^3.2.0 / Flutter ^3.16.0.

## 1.0.0

- Start using stable version range.

## 0.4.2

- Improve HTTP error messages.
- Enable SQLite recursive triggers.
- Support overriding view names.
- _Breaking change:_ Validate schema definitions for duplicates.
  Remove `id` column and indexes from any tables in the schema if present.

## 0.4.1

- Use Apache 2.0 license.
- Update uuid dependency.

## 0.4.0

Improvements:

- Some parameters to `PowerSyncCredentials` are now optional.
- Upgrade dependencies.

## 0.4.0-preview.6

New functionality:

- Include transaction ids on crud entries, allowing transactions to be grouped together.
- Simplify implementation of `PowerSyncBackendConnector` by automatically handling token caching.

Fixes:

- Only check token expiration on the server, avoiding issues when the local time is out of sync.
- Fix some edge case errors that would kill the sync Isolate.
- Fix errors when disconnecting shortly after connecting.

Breaking changes:

- `PowerSyncDatabase.disconnect()` now returns `Future<void>` instead of `void`.
- Subclasses of `PowerSyncBackendConnector` must now implement `fetchCredentials()` instead of `refreshCredentials()` + `getCredentials()`.

Other changes:

- Update sqlite_async dependency to 0.4.0: <https://pub.dev/packages/sqlite_async/changelog>

## 0.3.0-preview.5

- Link github repository.

## 0.3.0-preview.4

The low-level SQLite-related code is extracted into a separate [sqlite_async](https://pub.dev/packages/sqlite_async) package.
`sqlite_async` handles the the database connection, connection pooling, Isolate management, queries,
transactions, default options, watching, and migrations.

The `powersync` package now just adds automatic sync and dynamic schema management on top. This makes it easy to switch between
using PowerSync, or just using a local database directly.

Breaking changes:

- `TableUpdate` renamed to `UpdateNotification`.
- `PowerSyncDatabase.connectionFactory()` renamed to `PowerSyncDatabase.isolateConnectionFactory()`,
  and should only be used to pass the connection to a different isolate.
- All tables apart from `ps_crud` are dropped and re-created when upgrading to this version.
  This will not result in any data loss, but a full re-sync is required.

Fixes:

- Fix queries not watching the correct tables in some cases.
- Fix performance issues on bulk insert/update/delete.

Other changes:

- Views and triggers are now persisted in the database, instead of using temporary views.
  - This allows reading the views using other tools.
  - It is still not possible to update the views using other tools, since triggers use the custom `powersync_diff` function to compute changes.

## 0.2.0-preview.3

- Use new write checkpoint API for reduced latency on data upload.
- Improve consistency when custom primary keys are used.
- Fix error on `getOptional()`.
- Use `gen_random_uuid()` as an alias for `uuid()` (custom function for SQLite).

## 0.2.0-preview.2

- Performance improvements in downloading changes.

## 0.2.0-preview.1

Breaking change:

- Rename internal tables to all start with `ps_`. All existing local data is deleted and re-synced.

Other changes:

- Add support for local indexes.
- Add support for local-only tables - no changes recorded, and not synced with the remote service.
- Add support for insert-only tables - records changes, but does not persist data or download from the remote service.
- Add `executeBatch()` API: execute the same statement with multiple parameter sets.
- Add `computeWithDatabase()` API: execute a function in the database isolate, with low-level synchronous database access.
- Add `onChange()` call to receive notifications of changes to a set of tables.
- Improve `watch()` to only listen for updates to relevant tables.
- Faster `uuid()` implementation.

## 0.1.1-preview.2

- Require Flutter SDK.

## 0.1.1-preview.1

- First public version.<|MERGE_RESOLUTION|>--- conflicted
+++ resolved
@@ -1,4 +1,11 @@
-<<<<<<< HEAD
+## 1.3.1
+
+- Fix "Checksum mismatch" issue when calling `PowerSyncDatabase.connect` multiple times.
+
+## 1.3.0
+
+- Add `crudThrottleTime` option to arguments when running `PowerSyncDatabase.connect` to set throttle time for crud operations.
+
 ## 1.3.0-alpha.4
 
 - Merge master branch in and resolve conflicts
@@ -15,15 +22,6 @@
 ## 1.3.0-alpha.1
 
 - Added initial support for Web platform.
-=======
-## 1.3.1
-
-- Fix "Checksum mismatch" issue when calling `PowerSyncDatabase.connect` multiple times.
->>>>>>> 35d1ff9e
-
-## 1.3.0
-
-- Add `crudThrottleTime` option to arguments when running `PowerSyncDatabase.connect` to set throttle time for crud operations.
 
 ## 1.2.2
 
