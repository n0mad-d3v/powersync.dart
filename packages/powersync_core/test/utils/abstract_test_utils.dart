--- conflicted
+++ resolved
@@ -113,11 +113,7 @@
 }
 
 class TestConnector extends PowerSyncBackendConnector {
-<<<<<<< HEAD
-  final Function _fetchCredentials;
-=======
   final Future<PowerSyncCredentials> Function() _fetchCredentials;
->>>>>>> 1f9268fc
   final Future<void> Function(PowerSyncDatabase)? _uploadData;
 
   TestConnector(this._fetchCredentials,
