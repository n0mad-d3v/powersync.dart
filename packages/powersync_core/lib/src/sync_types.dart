<<<<<<< HEAD
import 'dart:convert';
=======
import 'dart:async';
import 'dart:convert';

import 'bucket_storage.dart';
>>>>>>> 1f9268fc

/// Messages sent from the sync service.
sealed class StreamingSyncLine {
  const StreamingSyncLine();

  /// Parses a [StreamingSyncLine] from JSON.
  static StreamingSyncLine fromJson(Map<String, dynamic> line) {
    if (line.containsKey('checkpoint')) {
<<<<<<< HEAD
      return Checkpoint.fromJson(line['checkpoint']);
    } else if (line.containsKey('checkpoint_diff')) {
      return StreamingSyncCheckpointDiff.fromJson(line['checkpoint_diff']);
    } else if (line.containsKey('checkpoint_complete')) {
      return StreamingSyncCheckpointComplete.fromJson(
          line['checkpoint_complete']);
    } else if (line.containsKey('partial_checkpoint_complete')) {
      return StreamingSyncCheckpointPartiallyComplete.fromJson(
          line['partial_checkpoint_complete']);
    } else if (line.containsKey('data')) {
      return SyncBucketData.fromJson(line['data']);
=======
      return Checkpoint.fromJson(line['checkpoint'] as Map<String, Object?>);
    } else if (line.containsKey('checkpoint_diff')) {
      return StreamingSyncCheckpointDiff.fromJson(
          line['checkpoint_diff'] as Map<String, Object?>);
    } else if (line.containsKey('checkpoint_complete')) {
      return StreamingSyncCheckpointComplete.fromJson(
          line['checkpoint_complete'] as Map<String, Object?>);
    } else if (line.containsKey('data')) {
      return SyncDataBatch([
        SyncBucketData.fromJson(line['data'] as Map<String, Object?>),
      ]);
>>>>>>> 1f9268fc
    } else if (line.containsKey('token_expires_in')) {
      return StreamingSyncKeepalive.fromJson(line);
    } else {
      return UnknownSyncLine(line);
    }
  }
<<<<<<< HEAD
=======

  /// A [StreamTransformer] that returns a stream emitting raw JSON objects into
  /// a stream emitting [StreamingSyncLine].
  static StreamTransformer<Map<String, dynamic>, StreamingSyncLine> reader =
      StreamTransformer.fromBind((source) {
    return Stream.eventTransformed(source, _StreamingSyncLineParser.new);
  });
}

final class _StreamingSyncLineParser
    implements EventSink<Map<String, dynamic>> {
  final EventSink<StreamingSyncLine> _out;

  /// When we receive multiple `data` lines in quick succession, group them into
  /// a single batch. This will make the streaming sync service insert them with
  /// a single transaction, which is more efficient than inserting them
  /// individually.
  (SyncDataBatch, Timer)? _pendingBatch;

  _StreamingSyncLineParser(this._out);

  void _flushBatch() {
    if (_pendingBatch case (final pending, final timer)?) {
      timer.cancel();
      _pendingBatch = null;
      _out.add(pending);
    }
  }

  @override
  void add(Map<String, dynamic> event) {
    final parsed = StreamingSyncLine.fromJson(event);

    // Buffer small batches and group them to reduce amounts of transactions
    // used to store them.
    if (parsed is SyncDataBatch && parsed.totalOperations <= 100) {
      if (_pendingBatch case (final batch, _)?) {
        // Add this line to the pending batch of data items
        batch.buckets.addAll(parsed.buckets);

        if (batch.totalOperations >= 1000) {
          // This is unlikely to happen since we're only buffering for a single
          // event loop iteration, but make sure we're not keeping huge amonts
          // of data in memory.
          _flushBatch();
        }
      } else {
        // Insert of adding this batch directly, keep it buffered here for a
        // while so that we can add new entries to it.
        final timer = Timer(Duration.zero, () {
          _out.add(_pendingBatch!.$1);
          _pendingBatch = null;
        });
        _pendingBatch = (parsed, timer);
      }
    } else {
      _flushBatch();
      _out.add(parsed);
    }
  }

  @override
  void addError(Object error, [StackTrace? stackTrace]) {
    _flushBatch();
    _out.addError(error, stackTrace);
  }

  @override
  void close() {
    _flushBatch();
    _out.close();
  }
>>>>>>> 1f9268fc
}

/// A message from the sync service that this client doesn't support.
final class UnknownSyncLine implements StreamingSyncLine {
  final Map<String, dynamic> rawData;

  const UnknownSyncLine(this.rawData);
}

/// Indicates that a checkpoint is available, along with checksums for each
/// bucket in the checkpoint.
///
<<<<<<< HEAD
/// Note: Called `StreamingSyncCheckpoint` in sync-service.
=======
/// Note: Called `StreamingSyncCheckpoint` in sync service protocol.
>>>>>>> 1f9268fc
final class Checkpoint extends StreamingSyncLine {
  final String lastOpId;
  final String? writeCheckpoint;
  final List<BucketChecksum> checksums;

  const Checkpoint(
      {required this.lastOpId, required this.checksums, this.writeCheckpoint});

  Checkpoint.fromJson(Map<String, dynamic> json)
      : lastOpId = json['last_op_id'] as String,
        writeCheckpoint = json['write_checkpoint'] as String?,
        checksums = (json['buckets'] as List)
            .map((b) => BucketChecksum.fromJson(b as Map<String, dynamic>))
            .toList();

  Map<String, dynamic> toJson({int? priority}) {
    return {
      'last_op_id': lastOpId,
      'write_checkpoint': writeCheckpoint,
      'buckets': checksums
          .where((c) => priority == null || c.priority <= priority)
          .map((c) => {
                'bucket': c.bucket,
                'checksum': c.checksum,
                'priority': c.priority,
              })
          .toList(growable: false)
    };
  }
}

<<<<<<< HEAD
typedef BucketDescription = ({String name, int priority});

class BucketChecksum {
=======
final class BucketChecksum {
>>>>>>> 1f9268fc
  final String bucket;
  final int priority;
  final int checksum;

  /// Count is informational only
  final int? count;
  final String? lastOpId;

  const BucketChecksum(
      {required this.bucket,
      required this.priority,
      required this.checksum,
      this.count,
      this.lastOpId});

  BucketChecksum.fromJson(Map<String, dynamic> json)
<<<<<<< HEAD
      : bucket = json['bucket'],
        priority = json['priority'],
        checksum = json['checksum'],
        count = json['count'],
        lastOpId = json['last_op_id'];
=======
      : bucket = json['bucket'] as String,
        checksum = json['checksum'] as int,
        count = json['count'] as int?,
        lastOpId = json['last_op_id'] as String?;
>>>>>>> 1f9268fc
}

/// A variant of [Checkpoint] that may be sent when the server has already sent
/// a [Checkpoint] message before.
///
/// It has the same conceptual meaning as a [Checkpoint] message, but only
/// contains details about changed buckets as an optimization.
final class StreamingSyncCheckpointDiff extends StreamingSyncLine {
  String lastOpId;
  List<BucketChecksum> updatedBuckets;
  List<String> removedBuckets;
  String? writeCheckpoint;

  StreamingSyncCheckpointDiff(
      this.lastOpId, this.updatedBuckets, this.removedBuckets);

  StreamingSyncCheckpointDiff.fromJson(Map<String, dynamic> json)
      : lastOpId = json['last_op_id'] as String,
        writeCheckpoint = json['write_checkpoint'] as String?,
        updatedBuckets = (json['updated_buckets'] as List)
            .map((e) => BucketChecksum.fromJson(e as Map<String, Object?>))
            .toList(),
        removedBuckets = (json['removed_buckets'] as List).cast();
}

/// Sent after the last [SyncBucketData] message for a checkpoint.
///
/// Since this indicates that we may have a consistent view of the data, the
/// client may make previous [SyncBucketData] rows visible to the application
/// at this point.
final class StreamingSyncCheckpointComplete extends StreamingSyncLine {
  String lastOpId;

  StreamingSyncCheckpointComplete(this.lastOpId);

  StreamingSyncCheckpointComplete.fromJson(Map<String, dynamic> json)
      : lastOpId = json['last_op_id'] as String;
}

<<<<<<< HEAD
/// Sent after all the [SyncBucketData] messages for a given priority within a
/// checkpoint have been sent.
final class StreamingSyncCheckpointPartiallyComplete extends StreamingSyncLine {
  String lastOpId;
  int bucketPriority;

  StreamingSyncCheckpointPartiallyComplete(this.lastOpId, this.bucketPriority);

  StreamingSyncCheckpointPartiallyComplete.fromJson(Map<String, dynamic> json)
      : lastOpId = json['last_op_id'],
        bucketPriority = json['priority'];
}

=======
>>>>>>> 1f9268fc
/// Sent as a periodic ping to keep the connection alive and to notify the
/// client about the remaining lifetime of the JWT.
///
/// When the token is nearing its expiry date, the client may ask for another
/// one and open a new sync session with that token.
final class StreamingSyncKeepalive extends StreamingSyncLine {
  int tokenExpiresIn;

  StreamingSyncKeepalive(this.tokenExpiresIn);

  StreamingSyncKeepalive.fromJson(Map<String, dynamic> json)
<<<<<<< HEAD
      : tokenExpiresIn = json['token_expires_in'];
=======
      : tokenExpiresIn = json['token_expires_in'] as int;
>>>>>>> 1f9268fc
}

class StreamingSyncRequest {
  List<BucketRequest> buckets;
  bool includeChecksum = true;
  String clientId;
  Map<String, dynamic>? parameters;

  StreamingSyncRequest(this.buckets, this.parameters, this.clientId);

  Map<String, dynamic> toJson() {
    final Map<String, dynamic> json = {
      'buckets': buckets,
      'include_checksum': includeChecksum,
      'raw_data': true,
      'client_id': clientId
    };

    if (parameters != null) {
      json['parameters'] = parameters;
    }

    return json;
  }
}

class BucketRequest {
  String name;
  String after;

  BucketRequest(this.name, this.after);

  Map<String, dynamic> toJson() => {
        'name': name,
        'after': after,
      };
}

<<<<<<< HEAD
final class SyncBucketData extends StreamingSyncLine {
=======
/// A batch of sync operations being delivered from the sync service.
///
/// Note that the service will always send individual [SyncBucketData] lines,
/// but we group them into [SyncDataBatch]es because writing multiple entries
/// at once improves performance.
final class SyncDataBatch extends StreamingSyncLine {
  List<SyncBucketData> buckets;

  int get totalOperations =>
      buckets.fold(0, (prev, data) => prev + data.data.length);

  SyncDataBatch(this.buckets);
}

final class SyncBucketData {
>>>>>>> 1f9268fc
  final String bucket;
  final List<OplogEntry> data;
  final bool hasMore;
  final String? after;
  final String? nextAfter;

  const SyncBucketData(
      {required this.bucket,
      required this.data,
      this.hasMore = false,
      this.after,
      this.nextAfter});

  SyncBucketData.fromJson(Map<String, dynamic> json)
<<<<<<< HEAD
      : bucket = json['bucket'],
        hasMore = json['has_more'] ?? false,
        after = json['after'],
        nextAfter = json['next_after'],
        data =
            (json['data'] as List).map((e) => OplogEntry.fromJson(e)).toList();
=======
      : bucket = json['bucket'] as String,
        hasMore = json['has_more'] as bool? ?? false,
        after = json['after'] as String?,
        nextAfter = json['next_after'] as String?,
        data = (json['data'] as List)
            .map((e) => OplogEntry.fromJson(e as Map<String, dynamic>))
            .toList();
>>>>>>> 1f9268fc

  Map<String, dynamic> toJson() {
    return {
      'bucket': bucket,
      'has_more': hasMore,
      'after': after,
      'next_after': nextAfter,
      'data': data
    };
  }
}

class OplogEntry {
  final String opId;

  final OpType? op;

  /// rowType + rowId uniquely identifies an entry in the local database.
  final String? rowType;
  final String? rowId;

  /// Together with rowType and rowId, this uniquely identifies a source entry
  /// per bucket in the oplog. There may be multiple source entries for a single
  /// "rowType + rowId" combination.
  final String? subkey;

  final String? data;
  final int checksum;

  const OplogEntry(
      {required this.opId,
      required this.op,
      this.subkey,
      this.rowType,
      this.rowId,
      this.data,
      required this.checksum});

  OplogEntry.fromJson(Map<String, dynamic> json)
<<<<<<< HEAD
      : opId = json['op_id'],
        op = OpType.fromJson(json['op']),
        rowType = json['object_type'],
        rowId = json['object_id'],
        checksum = json['checksum'],
        data = json['data'] is String ? json['data'] : jsonEncode(json['data']),
        subkey = json['subkey'] is String ? json['subkey'] : null;

  Map<String, dynamic>? get parsedData {
    return data == null ? null : jsonDecode(data!);
=======
      : opId = json['op_id'] as String,
        op = OpType.fromJson(json['op'] as String),
        rowType = json['object_type'] as String?,
        rowId = json['object_id'] as String?,
        checksum = json['checksum'] as int,
        data = switch (json['data']) {
          String data => data,
          var other => jsonEncode(other),
        },
        subkey = switch (json['subkey']) {
          String subkey => subkey,
          _ => null,
        };

  Map<String, dynamic>? get parsedData {
    return switch (data) {
      final data? => jsonDecode(data) as Map<String, dynamic>,
      null => null,
    };
>>>>>>> 1f9268fc
  }

  /// Key to uniquely represent a source entry in a bucket.
  /// This is used to supersede old entries.
  /// Relevant for put and remove ops.
  String get key {
    return "$rowType/$rowId/$subkey";
  }

  Map<String, dynamic> toJson() {
    return {
      'op_id': opId,
      'op': op?.toJson(),
      'object_type': rowType,
      'object_id': rowId,
      'checksum': checksum,
      'subkey': subkey,
      'data': data
    };
  }
<<<<<<< HEAD
}

enum OpType {
  clear(1),
  move(2),
  put(3),
  remove(4);

  final int value;

  const OpType(this.value);

  static OpType? fromJson(String json) {
    switch (json) {
      case 'CLEAR':
        return clear;
      case 'MOVE':
        return move;
      case 'PUT':
        return put;
      case 'REMOVE':
        return remove;
      default:
        return null;
    }
  }

  String toJson() {
    switch (this) {
      case clear:
        return 'CLEAR';
      case move:
        return 'MOVE';
      case put:
        return 'PUT';
      case remove:
        return 'REMOVE';
    }
  }
=======
>>>>>>> 1f9268fc
}<|MERGE_RESOLUTION|>--- conflicted
+++ resolved
@@ -1,11 +1,7 @@
-<<<<<<< HEAD
-import 'dart:convert';
-=======
 import 'dart:async';
 import 'dart:convert';
 
 import 'bucket_storage.dart';
->>>>>>> 1f9268fc
 
 /// Messages sent from the sync service.
 sealed class StreamingSyncLine {
@@ -14,19 +10,6 @@
   /// Parses a [StreamingSyncLine] from JSON.
   static StreamingSyncLine fromJson(Map<String, dynamic> line) {
     if (line.containsKey('checkpoint')) {
-<<<<<<< HEAD
-      return Checkpoint.fromJson(line['checkpoint']);
-    } else if (line.containsKey('checkpoint_diff')) {
-      return StreamingSyncCheckpointDiff.fromJson(line['checkpoint_diff']);
-    } else if (line.containsKey('checkpoint_complete')) {
-      return StreamingSyncCheckpointComplete.fromJson(
-          line['checkpoint_complete']);
-    } else if (line.containsKey('partial_checkpoint_complete')) {
-      return StreamingSyncCheckpointPartiallyComplete.fromJson(
-          line['partial_checkpoint_complete']);
-    } else if (line.containsKey('data')) {
-      return SyncBucketData.fromJson(line['data']);
-=======
       return Checkpoint.fromJson(line['checkpoint'] as Map<String, Object?>);
     } else if (line.containsKey('checkpoint_diff')) {
       return StreamingSyncCheckpointDiff.fromJson(
@@ -34,19 +17,19 @@
     } else if (line.containsKey('checkpoint_complete')) {
       return StreamingSyncCheckpointComplete.fromJson(
           line['checkpoint_complete'] as Map<String, Object?>);
+    } else if (line.containsKey('partial_checkpoint_complete')) {
+      return StreamingSyncCheckpointPartiallyComplete.fromJson(
+          line['partial_checkpoint_complete'] as Map<String, Object?>);
     } else if (line.containsKey('data')) {
       return SyncDataBatch([
         SyncBucketData.fromJson(line['data'] as Map<String, Object?>),
       ]);
->>>>>>> 1f9268fc
     } else if (line.containsKey('token_expires_in')) {
       return StreamingSyncKeepalive.fromJson(line);
     } else {
       return UnknownSyncLine(line);
     }
   }
-<<<<<<< HEAD
-=======
 
   /// A [StreamTransformer] that returns a stream emitting raw JSON objects into
   /// a stream emitting [StreamingSyncLine].
@@ -119,7 +102,6 @@
     _flushBatch();
     _out.close();
   }
->>>>>>> 1f9268fc
 }
 
 /// A message from the sync service that this client doesn't support.
@@ -132,11 +114,7 @@
 /// Indicates that a checkpoint is available, along with checksums for each
 /// bucket in the checkpoint.
 ///
-<<<<<<< HEAD
-/// Note: Called `StreamingSyncCheckpoint` in sync-service.
-=======
 /// Note: Called `StreamingSyncCheckpoint` in sync service protocol.
->>>>>>> 1f9268fc
 final class Checkpoint extends StreamingSyncLine {
   final String lastOpId;
   final String? writeCheckpoint;
@@ -168,13 +146,9 @@
   }
 }
 
-<<<<<<< HEAD
 typedef BucketDescription = ({String name, int priority});
 
 class BucketChecksum {
-=======
-final class BucketChecksum {
->>>>>>> 1f9268fc
   final String bucket;
   final int priority;
   final int checksum;
@@ -191,18 +165,11 @@
       this.lastOpId});
 
   BucketChecksum.fromJson(Map<String, dynamic> json)
-<<<<<<< HEAD
-      : bucket = json['bucket'],
-        priority = json['priority'],
-        checksum = json['checksum'],
-        count = json['count'],
-        lastOpId = json['last_op_id'];
-=======
       : bucket = json['bucket'] as String,
+        priority = json['priority'] as int,
         checksum = json['checksum'] as int,
         count = json['count'] as int?,
         lastOpId = json['last_op_id'] as String?;
->>>>>>> 1f9268fc
 }
 
 /// A variant of [Checkpoint] that may be sent when the server has already sent
@@ -242,7 +209,6 @@
       : lastOpId = json['last_op_id'] as String;
 }
 
-<<<<<<< HEAD
 /// Sent after all the [SyncBucketData] messages for a given priority within a
 /// checkpoint have been sent.
 final class StreamingSyncCheckpointPartiallyComplete extends StreamingSyncLine {
@@ -252,12 +218,10 @@
   StreamingSyncCheckpointPartiallyComplete(this.lastOpId, this.bucketPriority);
 
   StreamingSyncCheckpointPartiallyComplete.fromJson(Map<String, dynamic> json)
-      : lastOpId = json['last_op_id'],
-        bucketPriority = json['priority'];
-}
-
-=======
->>>>>>> 1f9268fc
+      : lastOpId = json['last_op_id'] as String,
+        bucketPriority = json['priority'] as int;
+}
+
 /// Sent as a periodic ping to keep the connection alive and to notify the
 /// client about the remaining lifetime of the JWT.
 ///
@@ -269,11 +233,7 @@
   StreamingSyncKeepalive(this.tokenExpiresIn);
 
   StreamingSyncKeepalive.fromJson(Map<String, dynamic> json)
-<<<<<<< HEAD
-      : tokenExpiresIn = json['token_expires_in'];
-=======
       : tokenExpiresIn = json['token_expires_in'] as int;
->>>>>>> 1f9268fc
 }
 
 class StreamingSyncRequest {
@@ -312,9 +272,6 @@
       };
 }
 
-<<<<<<< HEAD
-final class SyncBucketData extends StreamingSyncLine {
-=======
 /// A batch of sync operations being delivered from the sync service.
 ///
 /// Note that the service will always send individual [SyncBucketData] lines,
@@ -330,7 +287,6 @@
 }
 
 final class SyncBucketData {
->>>>>>> 1f9268fc
   final String bucket;
   final List<OplogEntry> data;
   final bool hasMore;
@@ -345,14 +301,6 @@
       this.nextAfter});
 
   SyncBucketData.fromJson(Map<String, dynamic> json)
-<<<<<<< HEAD
-      : bucket = json['bucket'],
-        hasMore = json['has_more'] ?? false,
-        after = json['after'],
-        nextAfter = json['next_after'],
-        data =
-            (json['data'] as List).map((e) => OplogEntry.fromJson(e)).toList();
-=======
       : bucket = json['bucket'] as String,
         hasMore = json['has_more'] as bool? ?? false,
         after = json['after'] as String?,
@@ -360,7 +308,6 @@
         data = (json['data'] as List)
             .map((e) => OplogEntry.fromJson(e as Map<String, dynamic>))
             .toList();
->>>>>>> 1f9268fc
 
   Map<String, dynamic> toJson() {
     return {
@@ -400,18 +347,6 @@
       required this.checksum});
 
   OplogEntry.fromJson(Map<String, dynamic> json)
-<<<<<<< HEAD
-      : opId = json['op_id'],
-        op = OpType.fromJson(json['op']),
-        rowType = json['object_type'],
-        rowId = json['object_id'],
-        checksum = json['checksum'],
-        data = json['data'] is String ? json['data'] : jsonEncode(json['data']),
-        subkey = json['subkey'] is String ? json['subkey'] : null;
-
-  Map<String, dynamic>? get parsedData {
-    return data == null ? null : jsonDecode(data!);
-=======
       : opId = json['op_id'] as String,
         op = OpType.fromJson(json['op'] as String),
         rowType = json['object_type'] as String?,
@@ -431,7 +366,6 @@
       final data? => jsonDecode(data) as Map<String, dynamic>,
       null => null,
     };
->>>>>>> 1f9268fc
   }
 
   /// Key to uniquely represent a source entry in a bucket.
@@ -452,46 +386,4 @@
       'data': data
     };
   }
-<<<<<<< HEAD
-}
-
-enum OpType {
-  clear(1),
-  move(2),
-  put(3),
-  remove(4);
-
-  final int value;
-
-  const OpType(this.value);
-
-  static OpType? fromJson(String json) {
-    switch (json) {
-      case 'CLEAR':
-        return clear;
-      case 'MOVE':
-        return move;
-      case 'PUT':
-        return put;
-      case 'REMOVE':
-        return remove;
-      default:
-        return null;
-    }
-  }
-
-  String toJson() {
-    switch (this) {
-      case clear:
-        return 'CLEAR';
-      case move:
-        return 'MOVE';
-      case put:
-        return 'PUT';
-      case remove:
-        return 'REMOVE';
-    }
-  }
-=======
->>>>>>> 1f9268fc
 }