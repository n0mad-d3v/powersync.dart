--- conflicted
+++ resolved
@@ -37,13 +37,7 @@
     return [
       for (var row in rows)
         BucketState(
-<<<<<<< HEAD
-          bucket: row['bucket'],
-          opId: row['op_id'],
-        )
-=======
             bucket: row['bucket'] as String, opId: row['op_id'] as String)
->>>>>>> 1f9268fc
     ];
   }
 
@@ -175,7 +169,6 @@
     }, flush: true);
   }
 
-<<<<<<< HEAD
   Future<SyncLocalDatabaseResult> validateChecksums(Checkpoint checkpoint,
       {int? priority}) async {
     final rs =
@@ -185,17 +178,9 @@
         if (priority != null) 'priority': priority,
       })
     ]);
-    final result = jsonDecode(rs[0]['result']);
-    if (result['valid']) {
-=======
-  Future<SyncLocalDatabaseResult> validateChecksums(
-      Checkpoint checkpoint) async {
-    final rs = await select("SELECT powersync_validate_checkpoint(?) as result",
-        [jsonEncode(checkpoint)]);
     final result =
         jsonDecode(rs[0]['result'] as String) as Map<String, dynamic>;
     if (result['valid'] as bool) {
->>>>>>> 1f9268fc
       return SyncLocalDatabaseResult(ready: true);
     } else {
       return SyncLocalDatabaseResult(
@@ -379,15 +364,6 @@
   }
 }
 
-<<<<<<< HEAD
-final class SyncDataBatch {
-  final List<SyncBucketData> buckets;
-
-  SyncDataBatch(this.buckets);
-}
-
-=======
->>>>>>> 1f9268fc
 class SyncLocalDatabaseResult {
   final bool ready;
   final bool checkpointValid;
@@ -424,4 +400,43 @@
   Map<String, BucketChecksum> checksums;
 
   ChecksumCache(this.lastOpId, this.checksums);
+}
+
+enum OpType {
+  clear(1),
+  move(2),
+  put(3),
+  remove(4);
+
+  final int value;
+
+  const OpType(this.value);
+
+  static OpType? fromJson(String json) {
+    switch (json) {
+      case 'CLEAR':
+        return clear;
+      case 'MOVE':
+        return move;
+      case 'PUT':
+        return put;
+      case 'REMOVE':
+        return remove;
+      default:
+        return null;
+    }
+  }
+
+  String toJson() {
+    switch (this) {
+      case clear:
+        return 'CLEAR';
+      case move:
+        return 'MOVE';
+      case put:
+        return 'PUT';
+      case remove:
+        return 'REMOVE';
+    }
+  }
 }