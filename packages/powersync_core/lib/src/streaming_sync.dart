import 'dart:async';
import 'dart:convert' as convert;

import 'package:collection/collection.dart';
import 'package:http/http.dart' as http;
import 'package:powersync_core/src/abort_controller.dart';
import 'package:powersync_core/src/exceptions.dart';
import 'package:powersync_core/src/log_internal.dart';
import 'package:powersync_core/src/user_agent/user_agent.dart';
import 'package:sqlite_async/mutex.dart';

import 'bucket_storage.dart';
import 'connector.dart';
import 'crud.dart';
import 'stream_utils.dart';
import 'sync_status.dart';
import 'sync_types.dart';

/// Since we use null to indicate "no change" in status updates, we need
/// a different value to indicate "no error".
const _noError = Object();

abstract interface class StreamingSync {
  Stream<SyncStatus> get statusStream;

  Future<void> streamingSync();

  /// Close any active streams.
  Future<void> abort();
}

class StreamingSyncImplementation implements StreamingSync {
  BucketStorage adapter;

  final Future<PowerSyncCredentials?> Function() credentialsCallback;
  final Future<void> Function()? invalidCredentialsCallback;

  final Future<void> Function() uploadCrud;

  // An internal controller which is used to trigger CRUD uploads internally
  // e.g. when reconnecting.
  // This is only a broadcast controller since the `crudLoop` method is public
  // and could potentially be called multiple times externally.
  final StreamController<Null> _internalCrudTriggerController =
      StreamController<Null>.broadcast();

  final Stream<void> crudUpdateTriggerStream;

  final StreamController<SyncStatus> _statusStreamController =
      StreamController<SyncStatus>.broadcast();

  @override
  late final Stream<SyncStatus> statusStream;

  late final http.Client _client;

  final StreamController<Null> _localPingController =
      StreamController.broadcast();

  final Duration retryDelay;

  final Map<String, dynamic>? syncParameters;

  SyncStatus lastStatus = const SyncStatus();

  AbortController? _abort;

  bool _safeToClose = true;

  final Mutex syncMutex, crudMutex;

  final Map<String, String> _userAgentHeaders;

  String? clientId;

  StreamingSyncImplementation(
      {required this.adapter,
      required this.credentialsCallback,
      this.invalidCredentialsCallback,
      required this.uploadCrud,
      required this.crudUpdateTriggerStream,
      required this.retryDelay,
      this.syncParameters,
      required http.Client client,

      /// A unique identifier for this streaming sync implementation
      /// A good value is typically the DB file path which it will mutate when syncing.
      String? identifier = "unknown"})
      : syncMutex = Mutex(identifier: "sync-$identifier"),
        crudMutex = Mutex(identifier: "crud-$identifier"),
        _userAgentHeaders = userAgentHeaders() {
    _client = client;
    statusStream = _statusStreamController.stream;
  }

  @override
  Future<void> abort() async {
    // If streamingSync() hasn't been called yet, _abort will be null.
    var future = _abort?.abort();
    // This immediately triggers a new iteration in the merged stream, allowing us
    // to break immediately.
    // However, we still need to close the underlying stream explicitly, otherwise
    // the break will wait for the next line of data received on the stream.
    _localPingController.add(null);
    // According to the documentation, the behavior is undefined when calling
    // close() while requests are pending. However, this is no other
    // known way to cancel open streams, and this appears to end the stream with
    // a consistent ClientException if a request is open.
    // We avoid closing the client while opening a request, as that does cause
    // unpredicable uncaught errors.
    if (_safeToClose) {
      _client.close();
    }

    await _internalCrudTriggerController.close();

    // wait for completeAbort() to be called
    await future;

    // Now close the client in all cases not covered above
    _client.close();
    _statusStreamController.close();
  }

  bool get aborted {
    return _abort?.aborted ?? false;
  }

  bool get isConnected {
    return lastStatus.connected;
  }

  @override
  Future<void> streamingSync() async {
    try {
      _abort = AbortController();
      clientId = await adapter.getClientId();
      crudLoop();
      var invalidCredentials = false;
      while (!aborted) {
        _updateStatus(connecting: true);
        try {
          if (invalidCredentials && invalidCredentialsCallback != null) {
            // This may error. In that case it will be retried again on the next
            // iteration.
            await invalidCredentialsCallback!();
            invalidCredentials = false;
          }
          // Protect sync iterations with exclusivity (if a valid Mutex is provided)
          await syncMutex.lock(
              () => streamingSyncIteration(abortController: _abort),
              timeout: retryDelay);
        } catch (e, stacktrace) {
          if (aborted && e is http.ClientException) {
            // Explicit abort requested - ignore. Example error:
            // ClientException: Connection closed while receiving data, uri=http://localhost:8080/sync/stream
            return;
          }
          final message = _syncErrorMessage(e);
          isolateLogger.warning('Sync error: $message', e, stacktrace);
          invalidCredentials = true;

          _updateStatus(
              connected: false,
              connecting: true,
              downloading: false,
              downloadError: e);

          // On error, wait a little before retrying
          // When aborting, don't wait
          await _delayRetry();
        }
      }
    } finally {
      _abort!.completeAbort();
    }
  }

  Future<void> crudLoop() async {
    await uploadAllCrud();

    // Trigger a CRUD upload whenever the upstream trigger fires
    // as-well-as whenever the sync stream reconnects.
    // This has the potential (in rare cases) to affect the crudThrottleTime,
    // but it should not result in excessive uploads since the
    // sync reconnects are also throttled.
    // The stream here is closed on abort.
    await for (var _ in mergeStreams(
        [crudUpdateTriggerStream, _internalCrudTriggerController.stream])) {
      await uploadAllCrud();
    }
  }

  Future<void> uploadAllCrud() async {
    return crudMutex.lock(() async {
      // Keep track of the first item in the CRUD queue for the last `uploadCrud` iteration.
      CrudEntry? checkedCrudItem;

      while (true) {
        try {
          // It's possible that an abort or disconnect operation could
          // be followed by a `close` operation. The close would cause these
          // operations, which use the DB, to throw an exception. Breaking the loop
          // here prevents unnecessary potential (caught) exceptions.
          if (aborted) {
            break;
          }
          // This is the first item in the FIFO CRUD queue.
          CrudEntry? nextCrudItem = await adapter.nextCrudItem();
          if (nextCrudItem != null) {
            _updateStatus(uploading: true);
            if (nextCrudItem.clientId == checkedCrudItem?.clientId) {
              // This will force a higher log level than exceptions which are caught here.
              isolateLogger.warning(
                  """Potentially previously uploaded CRUD entries are still present in the upload queue. 
                Make sure to handle uploads and complete CRUD transactions or batches by calling and awaiting their [.complete()] method.
                The next upload iteration will be delayed.""");
              throw Exception(
                  'Delaying due to previously encountered CRUD item.');
            }

            checkedCrudItem = nextCrudItem;
            await uploadCrud();
            _updateStatus(uploadError: _noError);
          } else {
            // Uploading is completed
            await adapter.updateLocalTarget(() => getWriteCheckpoint());
            break;
          }
        } catch (e, stacktrace) {
          checkedCrudItem = null;
          isolateLogger.warning('Data upload error', e, stacktrace);
          _updateStatus(uploading: false, uploadError: e);
          await _delayRetry();
          if (!isConnected) {
            // Exit the upload loop if the sync stream is no longer connected
            break;
          }
          isolateLogger.warning(
              "Caught exception when uploading. Upload will retry after a delay",
              e,
              stacktrace);
        } finally {
          _updateStatus(uploading: false);
        }
      }
    }, timeout: retryDelay);
  }

  Future<String> getWriteCheckpoint() async {
    final credentials = await credentialsCallback();
    if (credentials == null) {
      throw CredentialsException("Not logged in");
    }
    final uri =
        credentials.endpointUri('write-checkpoint2.json?client_id=$clientId');

    Map<String, String> headers = {
      'Content-Type': 'application/json',
      'Authorization': "Token ${credentials.token}",
      ..._userAgentHeaders
    };

    final response = await _client.get(uri, headers: headers);
    if (response.statusCode == 401) {
      if (invalidCredentialsCallback != null) {
        await invalidCredentialsCallback!();
      }
    }
    if (response.statusCode != 200) {
      throw SyncResponseException.fromResponse(response);
    }

    final body = convert.jsonDecode(response.body);
    return body['data']['write_checkpoint'] as String;
  }

  void _updateStatusForPriority(SyncPriorityStatus completed) {
    // Note: statusInPriority is sorted by priorities (ascending)
    final existingPriorityState = lastStatus.statusInPriority;

    for (final (i, priority) in existingPriorityState.indexed) {
      switch (
          BucketPriority.comparator(priority.priority, completed.priority)) {
        case > 0:
          // Entries from here on have a higher priority than the one that was
          // just completed
          final copy = existingPriorityState.toList();
          copy.insert(i, completed);
          _updateStatus(statusInPriority: copy);
          return;
        case 0:
          final copy = existingPriorityState.toList();
          copy[i] = completed;
          _updateStatus(statusInPriority: copy);
          return;
        case < 0:
          continue;
      }
    }

    _updateStatus(statusInPriority: [...existingPriorityState, completed]);
  }

  /// Update sync status based on any non-null parameters.
  /// To clear errors, use [_noError] instead of null.
  void _updateStatus({
    DateTime? lastSyncedAt,
    bool? hasSynced,
    bool? connected,
    bool? connecting,
    bool? downloading,
    bool? uploading,
    Object? uploadError,
    Object? downloadError,
    List<SyncPriorityStatus>? statusInPriority,
  }) {
    final c = connected ?? lastStatus.connected;
    var newStatus = SyncStatus(
      connected: c,
      connecting: !c && (connecting ?? lastStatus.connecting),
      lastSyncedAt: lastSyncedAt ?? lastStatus.lastSyncedAt,
      hasSynced: hasSynced ?? lastStatus.hasSynced,
      downloading: downloading ?? lastStatus.downloading,
      uploading: uploading ?? lastStatus.uploading,
      uploadError: uploadError == _noError
          ? null
          : (uploadError ?? lastStatus.uploadError),
      downloadError: downloadError == _noError
          ? null
          : (downloadError ?? lastStatus.downloadError),
      statusInPriority: statusInPriority ?? lastStatus.statusInPriority,
    );
    lastStatus = newStatus;
    _statusStreamController.add(newStatus);
  }

  Future<(List<BucketRequest>, Map<String, BucketDescription?>)>
      _collectLocalBucketState() async {
    final bucketEntries = await adapter.getBucketStates();

    final initialRequests = [
      for (final entry in bucketEntries) BucketRequest(entry.bucket, entry.opId)
    ];
    final localDescriptions = {
      for (final entry in bucketEntries) entry.bucket: null
    };

    return (initialRequests, localDescriptions);
  }

  Future<bool> streamingSyncIteration(
      {AbortController? abortController}) async {
    adapter.startSession();

    var (bucketRequests, bucketMap) = await _collectLocalBucketState();

    Checkpoint? targetCheckpoint;
    Checkpoint? validatedCheckpoint;
    Checkpoint? appliedCheckpoint;

    var requestStream = streamingSyncRequest(
        StreamingSyncRequest(bucketRequests, syncParameters, clientId!));

    var merged = addBroadcast(requestStream, _localPingController.stream);

    Future<void>? credentialsInvalidation;
    bool haveInvalidated = false;

    // Trigger a CRUD upload on reconnect
    _internalCrudTriggerController.add(null);

    await for (var line in merged) {
      if (aborted) {
        break;
      }

      _updateStatus(connected: true, connecting: false);
      switch (line) {
        case Checkpoint():
          targetCheckpoint = line;
<<<<<<< HEAD
          final Set<String> bucketsToDelete = {...bucketMap.keys};
          final Map<String, BucketDescription> newBuckets = {};
          for (final checksum in line.checksums) {
            newBuckets[checksum.bucket] = (
              name: checksum.bucket,
              priority: checksum.priority,
            );
            bucketsToDelete.remove(checksum.bucket);
          }
          bucketMap = newBuckets;
          await adapter.removeBuckets([...bucketsToDelete]);
          _updateStatus(downloading: true);
        case StreamingSyncCheckpointComplete():
          final result = await adapter.syncLocalDatabase(targetCheckpoint!);
          if (!result.checkpointValid) {
            // This means checksums failed. Start again with a new checkpoint.
            // TODO: better back-off
            // await new Promise((resolve) => setTimeout(resolve, 50));
            return false;
          } else if (!result.ready) {
            // Checksums valid, but need more data for a consistent checkpoint.
            // Continue waiting.
          } else {
            appliedCheckpoint = targetCheckpoint;

            final now = DateTime.now();
            _updateStatus(
              downloading: false,
              downloadError: _noError,
              lastSyncedAt: now,
              statusInPriority: [
                if (appliedCheckpoint.checksums.isNotEmpty)
                  (
                    hasSynced: true,
                    lastSyncedAt: now,
                    priority: maxBy(
                      appliedCheckpoint.checksums
                          .map((cs) => BucketPriority(cs.priority)),
                      (priority) => priority,
                      compare: BucketPriority.comparator,
                    )!,
                  )
              ],
            );
          }

          validatedCheckpoint = targetCheckpoint;
        case StreamingSyncCheckpointPartiallyComplete(:final bucketPriority):
          final result = await adapter.syncLocalDatabase(targetCheckpoint!,
              forPriority: bucketPriority);
=======
          final Set<String> bucketsToDelete = {...bucketSet};
          final Set<String> newBuckets = {};
          for (final checksum in line.checksums) {
            newBuckets.add(checksum.bucket);
            bucketsToDelete.remove(checksum.bucket);
          }
          bucketSet = newBuckets;
          await adapter.removeBuckets([...bucketsToDelete]);
          _updateStatus(downloading: true);
        case StreamingSyncCheckpointComplete():
          final result = await adapter.syncLocalDatabase(targetCheckpoint!);
>>>>>>> 1f9268fc
          if (!result.checkpointValid) {
            // This means checksums failed. Start again with a new checkpoint.
            // TODO: better back-off
            // await new Promise((resolve) => setTimeout(resolve, 50));
            return false;
          } else if (!result.ready) {
            // Checksums valid, but need more data for a consistent checkpoint.
            // Continue waiting.
          } else {
            _updateStatusForPriority((
              priority: BucketPriority(bucketPriority),
              lastSyncedAt: DateTime.now(),
              hasSynced: true,
            ));
          }

          validatedCheckpoint = targetCheckpoint;
        case StreamingSyncCheckpointDiff():
          // TODO: It may be faster to just keep track of the diff, instead of the entire checkpoint
          if (targetCheckpoint == null) {
            throw PowerSyncProtocolException(
                'Checkpoint diff without previous checkpoint');
          }
          _updateStatus(downloading: true);
          final diff = line;
          final Map<String, BucketChecksum> newBuckets = {};
          for (var checksum in targetCheckpoint.checksums) {
            newBuckets[checksum.bucket] = checksum;
          }
          for (var checksum in diff.updatedBuckets) {
            newBuckets[checksum.bucket] = checksum;
          }
          for (var bucket in diff.removedBuckets) {
            newBuckets.remove(bucket);
          }

          final newCheckpoint = Checkpoint(
              lastOpId: diff.lastOpId,
              checksums: [...newBuckets.values],
              writeCheckpoint: diff.writeCheckpoint);
          targetCheckpoint = newCheckpoint;

          bucketMap = newBuckets.map((name, checksum) =>
              MapEntry(name, (name: name, priority: checksum.priority)));
          await adapter.removeBuckets(diff.removedBuckets);
          adapter.setTargetCheckpoint(targetCheckpoint);
        case SyncBucketData():
          // TODO: Merge multiple of these into a single one...
          _updateStatus(downloading: true);
          await adapter.saveSyncData(SyncDataBatch([line]));
        case StreamingSyncKeepalive():
          if (line.tokenExpiresIn == 0) {
            // Token expired already - stop the connection immediately
            invalidCredentialsCallback?.call().ignore();
            break;
          } else if (line.tokenExpiresIn <= 30) {
            // Token expires soon - refresh it in the background
            if (credentialsInvalidation == null &&
                invalidCredentialsCallback != null) {
              credentialsInvalidation = invalidCredentialsCallback!().then((_) {
                // Token has been refreshed - we should restart the connection.
                haveInvalidated = true;
                // trigger next loop iteration ASAP, don't wait for another
                // message from the server.
                _localPingController.add(null);
              }, onError: (_) {
                // Token refresh failed - retry on next keepalive.
                credentialsInvalidation = null;
              });
            }
          }
        case UnknownSyncLine(:final rawData):
          isolateLogger.fine('Ignoring unknown sync line: $rawData');
          break;
        case null: // Local ping
          if (targetCheckpoint == appliedCheckpoint) {
            _updateStatus(
                downloading: false,
                downloadError: _noError,
                lastSyncedAt: DateTime.now());
          } else if (validatedCheckpoint == targetCheckpoint) {
            final result = await adapter.syncLocalDatabase(targetCheckpoint!);
            if (!result.checkpointValid) {
              // This means checksums failed. Start again with a new checkpoint.
              // TODO: better back-off
              // await new Promise((resolve) => setTimeout(resolve, 50));
              return false;
            } else if (!result.ready) {
              // Checksums valid, but need more data for a consistent checkpoint.
              // Continue waiting.
            } else {
              appliedCheckpoint = targetCheckpoint;

              _updateStatus(
                  downloading: false,
                  downloadError: _noError,
                  lastSyncedAt: DateTime.now());
            }
          }
<<<<<<< HEAD
=======

          validatedCheckpoint = targetCheckpoint;
        case StreamingSyncCheckpointDiff():
          // TODO: It may be faster to just keep track of the diff, instead of
          // the entire checkpoint
          if (targetCheckpoint == null) {
            throw PowerSyncProtocolException(
                'Checkpoint diff without previous checkpoint');
          }
          _updateStatus(downloading: true);
          final diff = line;
          final Map<String, BucketChecksum> newBuckets = {};
          for (var checksum in targetCheckpoint.checksums) {
            newBuckets[checksum.bucket] = checksum;
          }
          for (var checksum in diff.updatedBuckets) {
            newBuckets[checksum.bucket] = checksum;
          }
          for (var bucket in diff.removedBuckets) {
            newBuckets.remove(bucket);
          }

          final newCheckpoint = Checkpoint(
              lastOpId: diff.lastOpId,
              checksums: [...newBuckets.values],
              writeCheckpoint: diff.writeCheckpoint);
          targetCheckpoint = newCheckpoint;

          bucketSet = Set.from(newBuckets.keys);
          await adapter.removeBuckets(diff.removedBuckets);
          adapter.setTargetCheckpoint(targetCheckpoint);
        case SyncDataBatch():
          _updateStatus(downloading: true);
          await adapter.saveSyncData(line);
        case StreamingSyncKeepalive(:final tokenExpiresIn):
          if (tokenExpiresIn == 0) {
            // Token expired already - stop the connection immediately
            invalidCredentialsCallback?.call().ignore();
            break;
          } else if (tokenExpiresIn <= 30) {
            // Token expires soon - refresh it in the background
            if (credentialsInvalidation == null &&
                invalidCredentialsCallback != null) {
              credentialsInvalidation = invalidCredentialsCallback!().then((_) {
                // Token has been refreshed - we should restart the connection.
                haveInvalidated = true;
                // trigger next loop iteration ASAP, don't wait for another
                // message from the server.
                _localPingController.add(null);
              }, onError: (_) {
                // Token refresh failed - retry on next keepalive.
                credentialsInvalidation = null;
              });
            }
          }
        case UnknownSyncLine(:final rawData):
          isolateLogger.fine('Unknown sync line: $rawData');
        case null: // Local ping
          if (targetCheckpoint == appliedCheckpoint) {
            _updateStatus(
                downloading: false,
                downloadError: _noError,
                lastSyncedAt: DateTime.now());
          } else if (validatedCheckpoint == targetCheckpoint) {
            final result = await adapter.syncLocalDatabase(targetCheckpoint!);
            if (!result.checkpointValid) {
              // This means checksums failed. Start again with a new checkpoint.
              // TODO: better back-off
              // await new Promise((resolve) => setTimeout(resolve, 50));
              return false;
            } else if (!result.ready) {
              // Checksums valid, but need more data for a consistent checkpoint.
              // Continue waiting.
            } else {
              appliedCheckpoint = targetCheckpoint;

              _updateStatus(
                  downloading: false,
                  downloadError: _noError,
                  lastSyncedAt: DateTime.now());
            }
          }
>>>>>>> 1f9268fc
      }

      if (haveInvalidated) {
        // Stop this connection, so that a new one will be started
        break;
      }
    }
    return true;
  }

<<<<<<< HEAD
  Stream<StreamingSyncLine?> streamingSyncRequest(StreamingSyncRequest data) {
    Future<http.ByteStream?> setup() async {
      final credentials = await credentialsCallback();
      if (credentials == null) {
        throw CredentialsException('Not logged in');
      }
      final uri = credentials.endpointUri('sync/stream');

      final request = http.Request('POST', uri);
      request.headers['Content-Type'] = 'application/json';
      request.headers['Authorization'] = "Token ${credentials.token}";
      request.headers.addAll(_userAgentHeaders);

      request.body = convert.jsonEncode(data);

      http.StreamedResponse res;
      try {
        // Do not close the client during the request phase - this causes uncaught errors.
        _safeToClose = false;
        res = await _client.send(request);
      } finally {
        _safeToClose = true;
      }
      if (aborted) {
        return null;
      }
=======
  Stream<StreamingSyncLine> streamingSyncRequest(
      StreamingSyncRequest data) async* {
    final credentials = await credentialsCallback();
    if (credentials == null) {
      throw CredentialsException('Not logged in');
    }
    final uri = credentials.endpointUri('sync/stream');

    final request = http.Request('POST', uri);
    request.headers['Content-Type'] = 'application/json';
    request.headers['Authorization'] = "Token ${credentials.token}";
    request.headers.addAll(_userAgentHeaders);

    request.body = convert.jsonEncode(data);

    http.StreamedResponse res;
    try {
      // Do not close the client during the request phase - this causes uncaught errors.
      _safeToClose = false;
      res = await _client.send(request);
    } finally {
      _safeToClose = true;
    }
    if (aborted) {
      return;
    }
>>>>>>> 1f9268fc

      if (res.statusCode == 401) {
        if (invalidCredentialsCallback != null) {
          await invalidCredentialsCallback!();
        }
      }
      if (res.statusCode != 200) {
        throw await SyncResponseException.fromStreamedResponse(res);
      }

      return res.stream;
    }

<<<<<<< HEAD
    return Stream.fromFuture(setup()).asyncExpand((stream) {
      if (stream == null || aborted) {
        return const Stream.empty();
      } else {
        return ndjson(stream)
            .map((line) =>
                StreamingSyncLine.fromJson(line as Map<String, dynamic>))
            .takeWhile((_) => !aborted);
      }
    });
=======
    // Note: The response stream is automatically closed when this loop errors
    yield* ndjson(res.stream)
        .cast<Map<String, dynamic>>()
        .transform(StreamingSyncLine.reader)
        .takeWhile((_) => !aborted);
>>>>>>> 1f9268fc
  }

  /// Delays the standard `retryDelay` Duration, but exits early if
  /// an abort has been requested.
  Future<void> _delayRetry() async {
    await Future.any([Future<void>.delayed(retryDelay), _abort!.onAbort]);
  }
}

/// Attempt to give a basic summary of the error for cases where the full error
/// is not logged.
String _syncErrorMessage(Object? error) {
  if (error == null) {
    return 'Unknown';
  } else if (error is http.ClientException) {
    return 'Sync service error';
  } else if (error is SyncResponseException) {
    if (error.statusCode == 401) {
      return 'Authorization error';
    } else {
      return 'Sync service error';
    }
  } else if (error is ArgumentError || error is FormatException) {
    return 'Configuration error';
  } else if (error is CredentialsException) {
    return 'Credentials error';
  } else if (error is PowerSyncProtocolException) {
    return 'Protocol error';
  } else {
    return '${error.runtimeType}';
  }
}<|MERGE_RESOLUTION|>--- conflicted
+++ resolved
@@ -379,7 +379,6 @@
       switch (line) {
         case Checkpoint():
           targetCheckpoint = line;
-<<<<<<< HEAD
           final Set<String> bucketsToDelete = {...bucketMap.keys};
           final Map<String, BucketDescription> newBuckets = {};
           for (final checksum in line.checksums) {
@@ -430,19 +429,6 @@
         case StreamingSyncCheckpointPartiallyComplete(:final bucketPriority):
           final result = await adapter.syncLocalDatabase(targetCheckpoint!,
               forPriority: bucketPriority);
-=======
-          final Set<String> bucketsToDelete = {...bucketSet};
-          final Set<String> newBuckets = {};
-          for (final checksum in line.checksums) {
-            newBuckets.add(checksum.bucket);
-            bucketsToDelete.remove(checksum.bucket);
-          }
-          bucketSet = newBuckets;
-          await adapter.removeBuckets([...bucketsToDelete]);
-          _updateStatus(downloading: true);
-        case StreamingSyncCheckpointComplete():
-          final result = await adapter.syncLocalDatabase(targetCheckpoint!);
->>>>>>> 1f9268fc
           if (!result.checkpointValid) {
             // This means checksums failed. Start again with a new checkpoint.
             // TODO: better back-off
@@ -461,7 +447,8 @@
 
           validatedCheckpoint = targetCheckpoint;
         case StreamingSyncCheckpointDiff():
-          // TODO: It may be faster to just keep track of the diff, instead of the entire checkpoint
+          // TODO: It may be faster to just keep track of the diff, instead of
+          // the entire checkpoint
           if (targetCheckpoint == null) {
             throw PowerSyncProtocolException(
                 'Checkpoint diff without previous checkpoint');
@@ -489,10 +476,9 @@
               MapEntry(name, (name: name, priority: checksum.priority)));
           await adapter.removeBuckets(diff.removedBuckets);
           adapter.setTargetCheckpoint(targetCheckpoint);
-        case SyncBucketData():
-          // TODO: Merge multiple of these into a single one...
+        case SyncDataBatch():
           _updateStatus(downloading: true);
-          await adapter.saveSyncData(SyncDataBatch([line]));
+          await adapter.saveSyncData(line);
         case StreamingSyncKeepalive():
           if (line.tokenExpiresIn == 0) {
             // Token expired already - stop the connection immediately
@@ -542,91 +528,6 @@
                   lastSyncedAt: DateTime.now());
             }
           }
-<<<<<<< HEAD
-=======
-
-          validatedCheckpoint = targetCheckpoint;
-        case StreamingSyncCheckpointDiff():
-          // TODO: It may be faster to just keep track of the diff, instead of
-          // the entire checkpoint
-          if (targetCheckpoint == null) {
-            throw PowerSyncProtocolException(
-                'Checkpoint diff without previous checkpoint');
-          }
-          _updateStatus(downloading: true);
-          final diff = line;
-          final Map<String, BucketChecksum> newBuckets = {};
-          for (var checksum in targetCheckpoint.checksums) {
-            newBuckets[checksum.bucket] = checksum;
-          }
-          for (var checksum in diff.updatedBuckets) {
-            newBuckets[checksum.bucket] = checksum;
-          }
-          for (var bucket in diff.removedBuckets) {
-            newBuckets.remove(bucket);
-          }
-
-          final newCheckpoint = Checkpoint(
-              lastOpId: diff.lastOpId,
-              checksums: [...newBuckets.values],
-              writeCheckpoint: diff.writeCheckpoint);
-          targetCheckpoint = newCheckpoint;
-
-          bucketSet = Set.from(newBuckets.keys);
-          await adapter.removeBuckets(diff.removedBuckets);
-          adapter.setTargetCheckpoint(targetCheckpoint);
-        case SyncDataBatch():
-          _updateStatus(downloading: true);
-          await adapter.saveSyncData(line);
-        case StreamingSyncKeepalive(:final tokenExpiresIn):
-          if (tokenExpiresIn == 0) {
-            // Token expired already - stop the connection immediately
-            invalidCredentialsCallback?.call().ignore();
-            break;
-          } else if (tokenExpiresIn <= 30) {
-            // Token expires soon - refresh it in the background
-            if (credentialsInvalidation == null &&
-                invalidCredentialsCallback != null) {
-              credentialsInvalidation = invalidCredentialsCallback!().then((_) {
-                // Token has been refreshed - we should restart the connection.
-                haveInvalidated = true;
-                // trigger next loop iteration ASAP, don't wait for another
-                // message from the server.
-                _localPingController.add(null);
-              }, onError: (_) {
-                // Token refresh failed - retry on next keepalive.
-                credentialsInvalidation = null;
-              });
-            }
-          }
-        case UnknownSyncLine(:final rawData):
-          isolateLogger.fine('Unknown sync line: $rawData');
-        case null: // Local ping
-          if (targetCheckpoint == appliedCheckpoint) {
-            _updateStatus(
-                downloading: false,
-                downloadError: _noError,
-                lastSyncedAt: DateTime.now());
-          } else if (validatedCheckpoint == targetCheckpoint) {
-            final result = await adapter.syncLocalDatabase(targetCheckpoint!);
-            if (!result.checkpointValid) {
-              // This means checksums failed. Start again with a new checkpoint.
-              // TODO: better back-off
-              // await new Promise((resolve) => setTimeout(resolve, 50));
-              return false;
-            } else if (!result.ready) {
-              // Checksums valid, but need more data for a consistent checkpoint.
-              // Continue waiting.
-            } else {
-              appliedCheckpoint = targetCheckpoint;
-
-              _updateStatus(
-                  downloading: false,
-                  downloadError: _noError,
-                  lastSyncedAt: DateTime.now());
-            }
-          }
->>>>>>> 1f9268fc
       }
 
       if (haveInvalidated) {
@@ -637,34 +538,6 @@
     return true;
   }
 
-<<<<<<< HEAD
-  Stream<StreamingSyncLine?> streamingSyncRequest(StreamingSyncRequest data) {
-    Future<http.ByteStream?> setup() async {
-      final credentials = await credentialsCallback();
-      if (credentials == null) {
-        throw CredentialsException('Not logged in');
-      }
-      final uri = credentials.endpointUri('sync/stream');
-
-      final request = http.Request('POST', uri);
-      request.headers['Content-Type'] = 'application/json';
-      request.headers['Authorization'] = "Token ${credentials.token}";
-      request.headers.addAll(_userAgentHeaders);
-
-      request.body = convert.jsonEncode(data);
-
-      http.StreamedResponse res;
-      try {
-        // Do not close the client during the request phase - this causes uncaught errors.
-        _safeToClose = false;
-        res = await _client.send(request);
-      } finally {
-        _safeToClose = true;
-      }
-      if (aborted) {
-        return null;
-      }
-=======
   Stream<StreamingSyncLine> streamingSyncRequest(
       StreamingSyncRequest data) async* {
     final credentials = await credentialsCallback();
@@ -691,38 +564,21 @@
     if (aborted) {
       return;
     }
->>>>>>> 1f9268fc
-
-      if (res.statusCode == 401) {
-        if (invalidCredentialsCallback != null) {
-          await invalidCredentialsCallback!();
-        }
-      }
-      if (res.statusCode != 200) {
-        throw await SyncResponseException.fromStreamedResponse(res);
-      }
-
-      return res.stream;
-    }
-
-<<<<<<< HEAD
-    return Stream.fromFuture(setup()).asyncExpand((stream) {
-      if (stream == null || aborted) {
-        return const Stream.empty();
-      } else {
-        return ndjson(stream)
-            .map((line) =>
-                StreamingSyncLine.fromJson(line as Map<String, dynamic>))
-            .takeWhile((_) => !aborted);
-      }
-    });
-=======
+
+    if (res.statusCode == 401) {
+      if (invalidCredentialsCallback != null) {
+        await invalidCredentialsCallback!();
+      }
+    }
+    if (res.statusCode != 200) {
+      throw await SyncResponseException.fromStreamedResponse(res);
+    }
+
     // Note: The response stream is automatically closed when this loop errors
     yield* ndjson(res.stream)
         .cast<Map<String, dynamic>>()
         .transform(StreamingSyncLine.reader)
         .takeWhile((_) => !aborted);
->>>>>>> 1f9268fc
   }
 
   /// Delays the standard `retryDelay` Duration, but exits early if
