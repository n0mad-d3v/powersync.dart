import './attachments_queue.dart';
import './attachments_queue_table.dart';
import './local_storage_adapter.dart';
import 'package:powersync/powersync.dart';
import 'package:sqlite_async/sqlite3_common.dart';

/// Service for interacting with the attachment queue.
class AttachmentsService {
  final PowerSyncDatabase db;
  final LocalStorageAdapter localStorage;
  final String attachmentDirectoryName;
  final String attachmentsQueueTableName;

  AttachmentsService(this.db, this.localStorage, this.attachmentDirectoryName,
      this.attachmentsQueueTableName);

  /// Table used for storing attachments in the attachment queue.
  get table {
    return attachmentsQueueTableName;
  }

  /// Delete the attachment from the attachment queue.
  Future<void> deleteAttachment(String id) async =>
      db.execute('DELETE FROM $table WHERE id = ?', [id]);

  ///Set the state of the attachment to ignore.
  Future<void> ignoreAttachment(String id) async => db.execute(
      'UPDATE $table SET state = ${AttachmentState.archived.index} WHERE id = ?',
      [id]);

  /// Get the attachment from the attachment queue using an ID.
  Future<Attachment?> getAttachment(String id) async =>
      db.getOptional('SELECT * FROM $table WHERE id = ?', [id]).then((row) {
        if (row == null) {
          return null;
        }
        return Attachment.fromRow(row);
      });

  /// Save the attachment to the attachment queue.
  Future<Attachment> saveAttachment(Attachment attachment) async {
    Attachment updatedRecord = attachment.copyWith(
      timestamp: DateTime.now().millisecondsSinceEpoch,
    );

    await db.execute('''
      INSERT OR REPLACE INTO $table
      (id, timestamp, filename, local_uri, media_type, size, state) VALUES (?, ?, ?, ?, ?, ?, ?)
    ''', [
      updatedRecord.id,
      updatedRecord.timestamp,
      updatedRecord.filename,
      updatedRecord.localUri,
      updatedRecord.mediaType,
      updatedRecord.size,
      updatedRecord.state
    ]);

    return updatedRecord;
  }

  /// Save the attachments to the attachment queue.
  Future<void> saveAttachments(List<Attachment> attachments) async {
    if (attachments.isEmpty) {
      return;
    }
    List<List<String>> ids = List.empty(growable: true);

    RegExp extractObjectValueRegEx = RegExp(r': (.*?)(?:,|$)');

    // This adds a timestamp to the attachments and
    // extracts the values from the attachment object
    // e.g "foo: bar, baz: qux" => ["bar", "qux"]
    // TODO: Extract value without needing to use regex
    List<List<String?>> updatedRecords = attachments
        .map((attachment) {
          ids.add([attachment.id]);
          return attachment.copyWith(
            timestamp: DateTime.now().millisecondsSinceEpoch,
          );
        })
        .toList()
        .map((attachment) {
          return extractObjectValueRegEx
              .allMatches(attachment.toString().replaceAll('}', ''))
              .map((match) => match.group(1))
              .toList();
        })
        .toList();

    await db.executeBatch('''
      INSERT OR REPLACE INTO $table
      (id, filename, local_uri, media_type, size, timestamp, state) VALUES (?, ?, ?, ?, ?, ?, ?)
    ''', updatedRecords);

<<<<<<< HEAD
    await db.executeBatch('''
      DELETE FROM $table WHERE id = ?
    ''', ids);

=======
>>>>>>> 35d1ff9e
    return;
  }

  /// Get all the ID's of attachments in the attachment queue.
  Future<List<String>> getAttachmentIds() async {
    ResultSet results =
        await db.getAll('SELECT id FROM $table WHERE id IS NOT NULL');

    List<String> ids = results.map((row) => row['id'] as String).toList();

    return ids;
  }

  /// Helper function to clear the attachment queue
  /// Currently only used for testing purposes.
  Future<void> clearQueue() async {
    log.info('Clearing attachment queue...');
    await db.execute('DELETE FROM $table');
  }
}<|MERGE_RESOLUTION|>--- conflicted
+++ resolved
@@ -93,13 +93,6 @@
       (id, filename, local_uri, media_type, size, timestamp, state) VALUES (?, ?, ?, ?, ?, ?, ?)
     ''', updatedRecords);
 
-<<<<<<< HEAD
-    await db.executeBatch('''
-      DELETE FROM $table WHERE id = ?
-    ''', ids);
-
-=======
->>>>>>> 35d1ff9e
     return;
   }
 
