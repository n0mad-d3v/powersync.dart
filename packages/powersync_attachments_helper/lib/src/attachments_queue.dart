import 'dart:async';

import './attachments_queue_table.dart';
import './attachments_service.dart';
import './local_storage_adapter.dart';
import './remote_storage_adapter.dart';
import './syncing_service.dart';
import 'package:logging/logging.dart';
import 'package:powersync/powersync.dart';

/// Logger for the attachment queue
final log = Logger('AttachmentQueue');

/// Abstract class used to implement the attachment queue
/// Requires a PowerSyncDatabase, an implementation of
/// AbstractRemoteStorageAdapter and an attachment directory name which will
/// determine which folder attachments are stored into.
abstract class AbstractAttachmentQueue {
  PowerSyncDatabase db;
  AbstractRemoteStorageAdapter remoteStorage;
  String attachmentDirectoryName;
  late AttachmentsService attachmentsService;
  late SyncingService syncingService;
  final LocalStorageAdapter localStorage = LocalStorageAdapter();
  String attachmentsQueueTableName;

  /// Function to handle errors when downloading attachments
  /// Return true if you want to ignore attachment
  Future<bool> Function(Attachment attachment, Object exception)?
      onDownloadError;

  /// Function to handle errors when uploading attachments
  /// Return true if you want to ignore attachment
  Future<bool> Function(Attachment attachment, Object exception)? onUploadError;

  /// Interval in minutes to periodically run [syncingService.startPeriodicSync]
  /// Default is 5 minutes
  int intervalInMinutes;

  /// Provide the subdirectories located on external storage so that they are created
  /// when the attachment queue is initialized.
  List<String>? subdirectories;

  AbstractAttachmentQueue(
      {required this.db,
      required this.remoteStorage,
      this.attachmentDirectoryName = 'attachments',
      this.attachmentsQueueTableName = defaultAttachmentsQueueTableName,
      this.onDownloadError,
      this.onUploadError,
      this.intervalInMinutes = 5,
      this.subdirectories}) {
    attachmentsService = AttachmentsService(
        db, localStorage, attachmentDirectoryName, attachmentsQueueTableName);
    syncingService = SyncingService(
        db, remoteStorage, localStorage, attachmentsService, getLocalUri,
        onDownloadError: onDownloadError, onUploadError: onUploadError);
  }

  /// Create watcher to get list of ID's from a table to be used for syncing in the attachment queue.
  /// Set the file extension if you are using a different file type
  StreamSubscription<void> watchIds({String fileExtension = 'jpg'});

  /// Create a function to save files using the attachment queue
  Future<Attachment> saveFile(String fileId, int size);

  /// Create a function to delete files using the attachment queue
  Future<Attachment> deleteFile(String fileId);

  /// Initialize the attachment queue by
  /// 1. Creating attachments directory
  /// 2. Adding watches for uploads, downloads, and deletes
  /// 3. Adding trigger to run uploads, downloads, and deletes when device is online after being offline
  init() async {
    // Ensure the directory where attachments are downloaded, exists
    await localStorage.makeDir(await getStorageDirectory());

    if (subdirectories != null) {
      for (String subdirectory in subdirectories!) {
        await localStorage
            .makeDir('${await getStorageDirectory()}/$subdirectory');
      }
    }

    watchIds();
    syncingService.watchAttachments();
<<<<<<< HEAD
=======
    syncingService.startPeriodicSync(intervalInMinutes);
>>>>>>> 35d1ff9e

    db.statusStream.listen((status) {
      if (db.currentStatus.connected) {
        _trigger();
      }
    });
  }

  _trigger() async {
    await syncingService.runSync();
  }

  /// Returns the local file path for the given filename, used to store in the database.
  /// Example: filename: "attachment-1.jpg" returns "attachments/attachment-1.jpg"
  String getLocalFilePathSuffix(String filename) {
    return '$attachmentDirectoryName/$filename';
  }

  /// Returns the directory where attachments are stored on the device, used to make dir
  /// Example: "/var/mobile/Containers/Data/Application/.../Library/attachments/"
  Future<String> getStorageDirectory() async {
    String userStorageDirectory = await localStorage.getUserStorageDirectory();
    return '$userStorageDirectory/$attachmentDirectoryName';
  }

  /// Return users storage directory with the attachmentPath use to load the file.
  /// Example: filePath: "attachments/attachment-1.jpg" returns "/var/mobile/Containers/Data/Application/.../Library/attachments/attachment-1.jpg"
  Future<String> getLocalUri(String filePath) async {
    String storageDirectory = await getStorageDirectory();
    return '$storageDirectory/$filePath';
  }
}<|MERGE_RESOLUTION|>--- conflicted
+++ resolved
@@ -84,10 +84,7 @@
 
     watchIds();
     syncingService.watchAttachments();
-<<<<<<< HEAD
-=======
     syncingService.startPeriodicSync(intervalInMinutes);
->>>>>>> 35d1ff9e
 
     db.statusStream.listen((status) {
       if (db.currentStatus.connected) {
