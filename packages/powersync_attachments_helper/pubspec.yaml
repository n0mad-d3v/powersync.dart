name: powersync_attachments_helper
description: A helper library for handling attachments when using PowerSync.
<<<<<<< HEAD
version: 0.3.0-alpha.1
=======
version: 0.4.1
>>>>>>> 35d1ff9e
repository: https://github.com/powersync-ja/powersync.dart
homepage: https://www.powersync.com/
environment:
  sdk: ^3.2.3

dependencies:
  flutter:
    sdk: flutter

<<<<<<< HEAD
  powersync: ^1.3.0-alpha.3
  logging: ^1.2.0
  sqlite3: ^2.3.0
  sqlite_async: ^0.7.0-alpha.2
  path_provider: ^2.1.1
=======
  powersync: ^1.2.2
  logging: ^1.2.0
  sqlite_async: ^0.6.1
  path_provider: ^2.0.13
>>>>>>> 35d1ff9e

dev_dependencies:
  lints: ^3.0.0
  test: ^1.25.2

platforms:
  android:
  ios:
  linux:
  macos:
  windows:<|MERGE_RESOLUTION|>--- conflicted
+++ resolved
@@ -1,10 +1,6 @@
 name: powersync_attachments_helper
 description: A helper library for handling attachments when using PowerSync.
-<<<<<<< HEAD
 version: 0.3.0-alpha.1
-=======
-version: 0.4.1
->>>>>>> 35d1ff9e
 repository: https://github.com/powersync-ja/powersync.dart
 homepage: https://www.powersync.com/
 environment:
@@ -14,18 +10,11 @@
   flutter:
     sdk: flutter
 
-<<<<<<< HEAD
   powersync: ^1.3.0-alpha.3
   logging: ^1.2.0
   sqlite3: ^2.3.0
   sqlite_async: ^0.7.0-alpha.2
-  path_provider: ^2.1.1
-=======
-  powersync: ^1.2.2
-  logging: ^1.2.0
-  sqlite_async: ^0.6.1
   path_provider: ^2.0.13
->>>>>>> 35d1ff9e
 
 dev_dependencies:
   lints: ^3.0.0
