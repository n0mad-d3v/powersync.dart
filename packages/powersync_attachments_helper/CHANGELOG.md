<<<<<<< HEAD
## 0.3.0-alpha.1

- Added initial support for Web platform.
=======
## 0.4.1

- Reduce version number of `path_provider` to `2.0.13`

## 0.4.0

- BREAKING CHANGE: Generalize naming so `savePhoto` and `deletePhoto` have been removed in favour of `saveFile` and `deleteFile`
- Added optional subDirectories argument when initializing the queue so that local subDirectories are created to match any subDirectories on the storage provider allowing files to be saved instead of an error being thrown.

## 0.3.2

- Fix sync not resetting after an error is thrown

## 0.3.1

- Add periodic syncing and deleting of attachments
- Remove unnecessary delete
- Fix loop
>>>>>>> 35d1ff9e

## 0.3.0

- BREAKING CHANGE: `reconcileId` has been removed in favour of `reconcileIds`. This will require a change to `watchIds` implementation which is shown in `example/getting_started.dart`
- Improved queue so that uploads, downloads and deletes do not happen multiple times

## 0.2.1

- Added `onUploadError` as an optional function that can be set when setting up the queue to handle upload errors
- Added `onDownloadError` as an optional function that can be set when setting up the queue to handle upload errors

## 0.2.0

- Potentially BREAKING CHANGE for users who rely on multiple attachment queues.
  Moved away from randomly generating queue table name in favour of a user creating a queue and table using a name of their choosing.

## 0.1.5

- Allow different file extensions besides jpg.

## 0.1.4

- Update dependencies.
- Declare linux, macos and windows platform support.

## 0.1.3

- Update README.

## 0.1.2

- Update example.

## 0.1.1

- Amend pubspec.yml repository to correct url and use flutter sdk as dependency.

## 0.1.0

- Initial version.<|MERGE_RESOLUTION|>--- conflicted
+++ resolved
@@ -1,8 +1,3 @@
-<<<<<<< HEAD
-## 0.3.0-alpha.1
-
-- Added initial support for Web platform.
-=======
 ## 0.4.1
 
 - Reduce version number of `path_provider` to `2.0.13`
@@ -21,12 +16,15 @@
 - Add periodic syncing and deleting of attachments
 - Remove unnecessary delete
 - Fix loop
->>>>>>> 35d1ff9e
 
 ## 0.3.0
 
 - BREAKING CHANGE: `reconcileId` has been removed in favour of `reconcileIds`. This will require a change to `watchIds` implementation which is shown in `example/getting_started.dart`
 - Improved queue so that uploads, downloads and deletes do not happen multiple times
+
+## 0.3.0-alpha.1
+
+- Added initial support for Web platform.s
 
 ## 0.2.1
 
