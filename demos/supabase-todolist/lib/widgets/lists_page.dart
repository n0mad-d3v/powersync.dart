import 'package:flutter/material.dart';
import 'package:powersync/powersync.dart';
import 'package:powersync_flutter_demo/powersync.dart';

import '../powersync.dart';
import './list_item.dart';
import './list_item_dialog.dart';
import '../main.dart';
import '../models/todo_list.dart';

void _showAddDialog(BuildContext context) async {
  return showDialog<void>(
    context: context,
    barrierDismissible: false, // user must tap button!
    builder: (BuildContext context) {
      return const ListItemDialog();
    },
  );
}

class ListsPage extends StatelessWidget {
  const ListsPage({super.key});

  @override
  Widget build(BuildContext context) {
    const content = ListsWidget();

    final button = FloatingActionButton(
      onPressed: () {
        _showAddDialog(context);
      },
      tooltip: 'Create List',
      child: const Icon(Icons.add),
    );

    final page = MyHomePage(
      title: 'Todo Lists',
      content: content,
      floatingActionButton: button,
    );
    return page;
  }
}

<<<<<<< HEAD
class ListsWidget extends StatelessWidget {
=======
final class ListsWidget extends StatelessWidget {
>>>>>>> eb0937ad
  const ListsWidget({super.key});

  @override
  Widget build(BuildContext context) {
    return FutureBuilder(
<<<<<<< HEAD
      future: db.waitForFirstSync(),
      builder: (context, snapshot) {
        return switch (snapshot.connectionState) {
          ConnectionState.done => StreamBuilder(
              stream: TodoList.watchListsWithStats(),
              builder: (context, snapshot) {
                final items = snapshot.data ?? const [];

                return ListView(
                  padding: const EdgeInsets.symmetric(vertical: 8.0),
                  children: items.map((list) {
                    return ListItemWidget(list: list);
                  }).toList(),
                );
              },
            ),
          // waitForFirstSync() did not complete yet
          _ => const Text('Busy with sync...'),
        };
=======
      future: db.waitForFirstSync(priority: _listsPriority),
      builder: (context, snapshot) {
        if (snapshot.connectionState == ConnectionState.done) {
          return StreamBuilder(
            stream: TodoList.watchListsWithStats(),
            builder: (context, snapshot) {
              if (snapshot.data case final todoLists?) {
                return ListView(
                  padding: const EdgeInsets.symmetric(vertical: 8.0),
                  children: todoLists.map((list) {
                    return ListItemWidget(list: list);
                  }).toList(),
                );
              } else {
                return const CircularProgressIndicator();
              }
            },
          );
        } else {
          return const Text('Busy with sync...');
        }
>>>>>>> eb0937ad
      },
    );
  }

  static final _listsPriority = BucketPriority(1);
}<|MERGE_RESOLUTION|>--- conflicted
+++ resolved
@@ -2,7 +2,6 @@
 import 'package:powersync/powersync.dart';
 import 'package:powersync_flutter_demo/powersync.dart';
 
-import '../powersync.dart';
 import './list_item.dart';
 import './list_item_dialog.dart';
 import '../main.dart';
@@ -42,18 +41,13 @@
   }
 }
 
-<<<<<<< HEAD
 class ListsWidget extends StatelessWidget {
-=======
-final class ListsWidget extends StatelessWidget {
->>>>>>> eb0937ad
   const ListsWidget({super.key});
 
   @override
   Widget build(BuildContext context) {
     return FutureBuilder(
-<<<<<<< HEAD
-      future: db.waitForFirstSync(),
+      future: db.waitForFirstSync(priority: _listsPriority),
       builder: (context, snapshot) {
         return switch (snapshot.connectionState) {
           ConnectionState.done => StreamBuilder(
@@ -72,29 +66,6 @@
           // waitForFirstSync() did not complete yet
           _ => const Text('Busy with sync...'),
         };
-=======
-      future: db.waitForFirstSync(priority: _listsPriority),
-      builder: (context, snapshot) {
-        if (snapshot.connectionState == ConnectionState.done) {
-          return StreamBuilder(
-            stream: TodoList.watchListsWithStats(),
-            builder: (context, snapshot) {
-              if (snapshot.data case final todoLists?) {
-                return ListView(
-                  padding: const EdgeInsets.symmetric(vertical: 8.0),
-                  children: todoLists.map((list) {
-                    return ListItemWidget(list: list);
-                  }).toList(),
-                );
-              } else {
-                return const CircularProgressIndicator();
-              }
-            },
-          );
-        } else {
-          return const Text('Busy with sync...');
-        }
->>>>>>> eb0937ad
       },
     );
   }
