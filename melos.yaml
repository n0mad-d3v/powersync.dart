--- conflicted
+++ resolved
@@ -21,11 +21,7 @@
         git add packages/powersync/lib/src/version.dart
   publish:
     hooks:
-<<<<<<< HEAD
-      pre: sh tool/download_binaries.sh v0.2.0 # Download latest core binaries when publishing
-=======
       pre: dart ./scripts/download_core_binary_demos.dart # Download latest core binaries when publishing
->>>>>>> 505fa24a
     packageFilters:
       noPrivate: true
 
